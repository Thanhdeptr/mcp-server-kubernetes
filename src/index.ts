--- conflicted
+++ resolved
@@ -15,10 +15,7 @@
   listApiResources,
   listApiResourcesSchema,
 } from "./tools/kubectl-operations.js";
-<<<<<<< HEAD
 import { execInPod, execInPodSchema } from "./tools/exec_in_pod.js";
-=======
->>>>>>> 15a9df1a
 import { getResourceHandlers } from "./resources/handlers.js";
 import {
   ListResourcesRequestSchema,
@@ -44,47 +41,6 @@
   kubectlContextSchema,
 } from "./tools/kubectl-context.js";
 import { kubectlGet, kubectlGetSchema } from "./tools/kubectl-get.js";
-<<<<<<< HEAD
-import {
-  kubectlDescribe,
-  kubectlDescribeSchema,
-} from "./tools/kubectl-describe.js";
-import { kubectlList, kubectlListSchema } from "./tools/kubectl-list.js";
-import { kubectlApply, kubectlApplySchema } from "./tools/kubectl-apply.js";
-import { kubectlDelete, kubectlDeleteSchema } from "./tools/kubectl-delete.js";
-import { kubectlCreate, kubectlCreateSchema } from "./tools/kubectl-create.js";
-import { kubectlLogs, kubectlLogsSchema } from "./tools/kubectl-logs.js";
-import {
-  kubectlGeneric,
-  kubectlGenericSchema,
-} from "./tools/kubectl-generic.js";
-import { kubectlPatch, kubectlPatchSchema } from "./tools/kubectl-patch.js";
-import {
-=======
-import {
-  kubectlDescribe,
-  kubectlDescribeSchema,
-} from "./tools/kubectl-describe.js";
-import { kubectlList, kubectlListSchema } from "./tools/kubectl-list.js";
-import { kubectlApply, kubectlApplySchema } from "./tools/kubectl-apply.js";
-import { kubectlDelete, kubectlDeleteSchema } from "./tools/kubectl-delete.js";
-import { kubectlCreate, kubectlCreateSchema } from "./tools/kubectl-create.js";
-import { kubectlLogs, kubectlLogsSchema } from "./tools/kubectl-logs.js";
-import {
-  kubectlGeneric,
-  kubectlGenericSchema,
-} from "./tools/kubectl-generic.js";
-import { kubectlPatch, kubectlPatchSchema } from "./tools/kubectl-patch.js";
-import {
->>>>>>> 15a9df1a
-  kubectlRollout,
-  kubectlRolloutSchema,
-} from "./tools/kubectl-rollout.js";
-import { registerPromptHandlers } from "./prompts/index.js";
-<<<<<<< HEAD
-import { execInPod, execInPodSchema } from "./tools/exec_in_pod.js";
-=======
->>>>>>> 15a9df1a
 
 // Check if non-destructive tools only mode is enabled
 const nonDestructiveTools =
@@ -129,14 +85,11 @@
   // Port forwarding
   PortForwardSchema,
   StopPortForwardSchema,
-<<<<<<< HEAD
-execInPodSchema,
-=======
+  execInPodSchema,
+
 
   // API resource operations
   listApiResourcesSchema,
->>>>>>> 15a9df1a
-
   // Generic kubectl command
   kubectlGenericSchema,
 ];
@@ -155,7 +108,6 @@
       ...serverConfig.capabilities,
     },
   }
-<<<<<<< HEAD
 );
 
 // Resources handlers
@@ -169,21 +121,6 @@
   resourceHandlers.readResource
 );
 
-=======
-);
-
-// Resources handlers
-const resourceHandlers = getResourceHandlers(k8sManager);
-server.setRequestHandler(
-  ListResourcesRequestSchema,
-  resourceHandlers.listResources
-);
-server.setRequestHandler(
-  ReadResourceRequestSchema,
-  resourceHandlers.readResource
-);
-
->>>>>>> 15a9df1a
 // Register prompt handlers
 registerPromptHandlers(server, k8sManager);
 
@@ -487,7 +424,6 @@
 
         case "kubectl_scale": {
           return await kubectlScale(
-<<<<<<< HEAD
             k8sManager,
             input as {
               name: string;
@@ -500,19 +436,8 @@
 
         case "exec_in_pod": {
           return await execInPod(
-=======
->>>>>>> 15a9df1a
-            k8sManager,
-            input as {
-              name: string;
-              namespace?: string;
-<<<<<<< HEAD
               command: string | string[];
               container?: string;
-=======
-              replicas: number;
-              resourceType?: string;
->>>>>>> 15a9df1a
             }
           );
         }
